<<<<<<< HEAD
use crate::errors::GatewayError;
use crate::errors::ObserverError;
use crate::gateway::events::Events;
use crate::types;
use crate::types::WebSocketEvent;
=======
use std::sync::Arc;

>>>>>>> d2867d94
use futures_util::stream::SplitSink;
use futures_util::stream::SplitStream;
use futures_util::SinkExt;
use futures_util::StreamExt;
use native_tls::TlsConnector;
use tokio::net::TcpStream;
use tokio::sync::mpsc::error::TryRecvError;
use tokio::sync::mpsc::Sender;
use tokio::sync::Mutex;
use tokio::task;
use tokio::task::JoinHandle;
use tokio::time;
use tokio::time::Instant;
use tokio_tungstenite::MaybeTlsStream;
use tokio_tungstenite::{connect_async_tls_with_config, Connector, WebSocketStream};

use crate::errors::ObserverError;
use crate::gateway::events::Events;
use crate::types;

// Gateway opcodes
/// Opcode received when the server dispatches a [crate::types::WebSocketEvent]
const GATEWAY_DISPATCH: u8 = 0;
/// Opcode sent when sending a heartbeat
const GATEWAY_HEARTBEAT: u8 = 1;
/// Opcode sent to initiate a session
///
/// See [types::GatewayIdentifyPayload]
const GATEWAY_IDENTIFY: u8 = 2;
/// Opcode sent to update our presence
///
/// See [types::GatewayUpdatePresence]
const GATEWAY_UPDATE_PRESENCE: u8 = 3;
/// Opcode sent to update our state in vc
///
/// Like muting, deafening, leaving, joining..
///
/// See [types::UpdateVoiceState]
const GATEWAY_UPDATE_VOICE_STATE: u8 = 4;
/// Opcode sent to resume a session
///
/// See [types::GatewayResume]
const GATEWAY_RESUME: u8 = 6;
/// Opcode received to tell the client to reconnect
const GATEWAY_RECONNECT: u8 = 7;
/// Opcode sent to request guild member data
///
/// See [types::GatewayRequestGuildMembers]
const GATEWAY_REQUEST_GUILD_MEMBERS: u8 = 8;
/// Opcode received to tell the client their token / session is invalid
const GATEWAY_INVALID_SESSION: u8 = 9;
/// Opcode received when initially connecting to the gateway, starts our heartbeat
///
/// See [types::HelloData]
const GATEWAY_HELLO: u8 = 10;
/// Opcode received to acknowledge a heartbeat
const GATEWAY_HEARTBEAT_ACK: u8 = 11;
/// Opcode sent to get the voice state of users in a given DM/group channel
///
/// See [types::CallSync]
const GATEWAY_CALL_SYNC: u8 = 13;
/// Opcode sent to get data for a server (Lazy Loading request)
///
/// Sent by the official client when switching to a server
///
/// See [types::LazyRequest]
const GATEWAY_LAZY_REQUEST: u8 = 14;

/// The amount of time we wait for a heartbeat ack before resending our heartbeat in ms
const HEARTBEAT_ACK_TIMEOUT: u128 = 2000;

#[derive(Clone, Debug)]
/**
Represents a messsage received from the gateway. This will be either a [GatewayReceivePayload], containing events, or a [GatewayError].
This struct is used internally when handling messages.
*/
pub struct GatewayMessage {
    /// The message we received from the server
    message: tokio_tungstenite::tungstenite::Message,
}

impl GatewayMessage {
    /// Creates self from a tungstenite message
    pub fn from_tungstenite_message(message: tokio_tungstenite::tungstenite::Message) -> Self {
        Self { message }
    }

    /// Parses the message as an error;
    /// Returns the error if succesfully parsed, None if the message isn't an error
    pub fn error(&self) -> Option<GatewayError> {
        let content = self.message.to_string();

        // Some error strings have dots on the end, which we don't care about
        let processed_content = content.clone().to_lowercase().replace(".", "");

        match processed_content.as_str() {
            "unknown error" | "4000" => {
                return Some(GatewayError::UnknownError);
            }
            "unknown opcode" | "4001" => {
                return Some(GatewayError::UnknownOpcodeError);
            }
            "decode error" | "error while decoding payload" | "4002" => {
                return Some(GatewayError::DecodeError);
            }
            "not authenticated" | "4003" => {
                return Some(GatewayError::NotAuthenticatedError);
            }
            "authentication failed" | "4004" => {
                return Some(GatewayError::AuthenticationFailedError);
            }
            "already authenticated" | "4005" => {
                return Some(GatewayError::AlreadyAuthenticatedError);
            }
            "invalid seq" | "4007" => {
                return Some(GatewayError::InvalidSequenceNumberError);
            }
            "rate limited" | "4008" => {
                return Some(GatewayError::RateLimitedError);
            }
            "session timed out" | "4009" => {
                return Some(GatewayError::SessionTimedOutError);
            }
            "invalid shard" | "4010" => {
                return Some(GatewayError::InvalidShardError);
            }
            "sharding required" | "4011" => {
                return Some(GatewayError::ShardingRequiredError);
            }
            "invalid api version" | "4012" => {
                return Some(GatewayError::InvalidAPIVersionError);
            }
            "invalid intent(s)" | "invalid intent" | "4013" => {
                return Some(GatewayError::InvalidIntentsError);
            }
            "disallowed intent(s)" | "disallowed intents" | "4014" => {
                return Some(GatewayError::DisallowedIntentsError);
            }
            _ => {
                return None;
            }
        }
    }

    /// Returns whether or not the message is an error
    pub fn is_error(&self) -> bool {
        return self.error().is_some();
    }

    /// Parses the message as a payload;
    /// Returns a result of deserializing
    pub fn payload(&self) -> Result<types::GatewayReceivePayload, serde_json::Error> {
        return serde_json::from_str(self.message.to_text().unwrap());
    }

    /// Returns whether or not the message is a payload
    pub fn is_payload(&self) -> bool {
        // close messages are never payloads, payloads are only text messages
        if self.message.is_close() | !self.message.is_text() {
            return false;
        }

        return self.payload().is_ok();
    }

    /// Returns whether or not the message is empty
    pub fn is_empty(&self) -> bool {
        return self.message.is_empty();
    }
}

#[derive(Debug)]
/**
Represents a handle to a Gateway connection. A Gateway connection will create observable
[`GatewayEvents`](GatewayEvent), which you can subscribe to. Gateway events include all currently
implemented [Types] with the trait [`WebSocketEvent`]
Using this handle you can also send Gateway Events directly.
 */
pub struct GatewayHandle {
    pub url: String,
    pub events: Arc<Mutex<Events>>,
    pub websocket_send: Arc<
        Mutex<
            SplitSink<
                WebSocketStream<MaybeTlsStream<TcpStream>>,
                tokio_tungstenite::tungstenite::Message,
            >,
        >,
    >,
    pub handle: JoinHandle<()>,
    /// Tells gateway tasks to close
    kill_send: tokio::sync::broadcast::Sender<()>,
}

impl GatewayHandle {
    /// Sends json to the gateway with an opcode
    async fn send_json_event(&self, op_code: u8, to_send: serde_json::Value) {
        let gateway_payload = types::GatewaySendPayload {
            op_code,
            event_data: Some(to_send),
            sequence_number: None,
        };

        let payload_json = serde_json::to_string(&gateway_payload).unwrap();

        let message = tokio_tungstenite::tungstenite::Message::text(payload_json);

        self.websocket_send
            .lock()
            .await
            .send(message)
            .await
            .unwrap();
    }

    /// Sends an identify event to the gateway
    pub async fn send_identify(&self, to_send: types::GatewayIdentifyPayload) {
        let to_send_value = serde_json::to_value(&to_send).unwrap();

        println!("GW: Sending Identify..");

        self.send_json_event(GATEWAY_IDENTIFY, to_send_value).await;
    }

    /// Sends a resume event to the gateway
    pub async fn send_resume(&self, to_send: types::GatewayResume) {
        let to_send_value = serde_json::to_value(&to_send).unwrap();

        println!("GW: Sending Resume..");

        self.send_json_event(GATEWAY_RESUME, to_send_value).await;
    }

    /// Sends an update presence event to the gateway
    pub async fn send_update_presence(&self, to_send: types::UpdatePresence) {
        let to_send_value = serde_json::to_value(&to_send).unwrap();

        println!("GW: Sending Update Presence..");

        self.send_json_event(GATEWAY_UPDATE_PRESENCE, to_send_value)
            .await;
    }

    /// Sends a request guild members to the server
    pub async fn send_request_guild_members(&self, to_send: types::GatewayRequestGuildMembers) {
        let to_send_value = serde_json::to_value(&to_send).unwrap();

        println!("GW: Sending Request Guild Members..");

        self.send_json_event(GATEWAY_REQUEST_GUILD_MEMBERS, to_send_value)
            .await;
    }

    /// Sends an update voice state to the server
    pub async fn send_update_voice_state(&self, to_send: types::UpdateVoiceState) {
        let to_send_value = serde_json::to_value(&to_send).unwrap();

        println!("GW: Sending Update Voice State..");

        self.send_json_event(GATEWAY_UPDATE_VOICE_STATE, to_send_value)
            .await;
    }

    /// Sends a call sync to the server
    pub async fn send_call_sync(&self, to_send: types::CallSync) {
        let to_send_value = serde_json::to_value(&to_send).unwrap();

        println!("GW: Sending Call Sync..");

        self.send_json_event(GATEWAY_CALL_SYNC, to_send_value).await;
    }

    /// Sends a Lazy Request
    pub async fn send_lazy_request(&self, to_send: types::LazyRequest) {
        let to_send_value = serde_json::to_value(&to_send).unwrap();

        println!("GW: Sending Lazy Request..");

        self.send_json_event(GATEWAY_LAZY_REQUEST, to_send_value)
            .await;
    }

    /// Closes the websocket connection and stops all gateway tasks;
    ///
    /// Esentially pulls the plug on the gateway, leaving it possible to resume;
    pub async fn close(&self) {
        self.kill_send.send(()).unwrap();
        self.websocket_send.lock().await.close().await.unwrap();
    }
}

pub struct Gateway {
    pub events: Arc<Mutex<Events>>,
    heartbeat_handler: HeartbeatHandler,
    pub websocket_send: Arc<
        Mutex<
            SplitSink<
                WebSocketStream<MaybeTlsStream<TcpStream>>,
                tokio_tungstenite::tungstenite::Message,
            >,
        >,
    >,
    pub websocket_receive: SplitStream<WebSocketStream<MaybeTlsStream<TcpStream>>>,
    kill_send: tokio::sync::broadcast::Sender<()>,
}

impl Gateway {
    pub async fn new(websocket_url: String) -> Result<GatewayHandle, GatewayError> {
        let (websocket_stream, _) = match connect_async_tls_with_config(
            &websocket_url,
            None,
            false,
            Some(Connector::NativeTls(
                TlsConnector::builder().build().unwrap(),
            )),
        )
        .await
        {
            Ok(websocket_stream) => websocket_stream,
            Err(e) => {
                return Err(GatewayError::CannotConnectError {
                    error: e.to_string(),
                })
            }
        };

        let (websocket_send, mut websocket_receive) = websocket_stream.split();

        let shared_websocket_send = Arc::new(Mutex::new(websocket_send));

        // Create a shared broadcast channel for killing all gateway tasks
        let (kill_send, mut _kill_receive) = tokio::sync::broadcast::channel::<()>(16);

        // Wait for the first hello and then spawn both tasks so we avoid nested tasks
        // This automatically spawns the heartbeat task, but from the main thread
        let msg = websocket_receive.next().await.unwrap().unwrap();
        let gateway_payload: types::GatewayReceivePayload =
            serde_json::from_str(msg.to_text().unwrap()).unwrap();

        if gateway_payload.op_code != GATEWAY_HELLO {
            return Err(GatewayError::NonHelloOnInitiateError {
                opcode: gateway_payload.op_code,
            });
        }

        println!("GW: Received Hello");

        let gateway_hello: types::HelloData =
            serde_json::from_str(gateway_payload.event_data.unwrap().get()).unwrap();

        let events = Events::default();
        let shared_events = Arc::new(Mutex::new(events));

        let mut gateway = Gateway {
            events: shared_events.clone(),
            heartbeat_handler: HeartbeatHandler::new(
                gateway_hello.heartbeat_interval,
                shared_websocket_send.clone(),
                kill_send.subscribe(),
            ),
            websocket_send: shared_websocket_send.clone(),
            websocket_receive,
            kill_send: kill_send.clone(),
        };

        // Now we can continuously check for messages in a different task, since we aren't going to receive another hello
        let handle: JoinHandle<()> = task::spawn(async move {
            gateway.gateway_listen_task().await;
        });

        return Ok(GatewayHandle {
            url: websocket_url.clone(),
            events: shared_events,
            websocket_send: shared_websocket_send.clone(),
            handle,
            kill_send: kill_send.clone(),
        });
    }

    /// The main gateway listener task;
    ///
    /// Can only be stopped by closing the websocket, cannot be made to listen for kill
    pub async fn gateway_listen_task(&mut self) {
        loop {
            let msg = self.websocket_receive.next().await;

            // This if chain can be much better but if let is unstable on stable rust
            if msg.as_ref().is_some() {
                if msg.as_ref().unwrap().is_ok() {
                    let msg_unwrapped = msg.unwrap().unwrap();
                    self.handle_message(GatewayMessage::from_tungstenite_message(msg_unwrapped))
                        .await;

                    continue;
                }
            }

            // We couldn't receive the next message or it was an error, something is wrong with the websocket, close
            println!("GW: Websocket is broken, stopping gateway");
            break;
        }
    }

    /// Closes the websocket connection and stops all tasks
    async fn close(&mut self) {
        self.kill_send.send(()).unwrap();
        self.websocket_send.lock().await.close().await.unwrap();
    }

    /// Deserializes and updates a dispatched event, when we already know its type;
    /// (Called for every event in handle_message)
    async fn handle_event<'a, T: WebSocketEvent + serde::Deserialize<'a>>(
        data: &'a str,
        event: &mut GatewayEvent<T>,
    ) -> Result<(), serde_json::Error> {
        let data_deserialize_result: Result<T, serde_json::Error> = serde_json::from_str(data);

        if data_deserialize_result.is_err() {
            return Err(data_deserialize_result.err().unwrap());
        }

        event.update_data(data_deserialize_result.unwrap()).await;
        return Ok(());
    }

    /// This handles a message as a websocket event and updates its events along with the events' observers
    pub async fn handle_message(&mut self, msg: GatewayMessage) {
        if msg.is_empty() {
            return;
        }

        if !msg.is_error() && !msg.is_payload() {
            println!(
                "Message unrecognised: {:?}, please open an issue on the chorus github",
                msg.message.to_string()
            );
            return;
        }

        // To:do: handle errors in a good way, maybe observers like events?
        if msg.is_error() {
            println!("GW: Received error, connection will close..");

            let error = msg.error();

            match error {
                _ => {}
            }

            self.close().await;
            return;
        }

        let gateway_payload = msg.payload().unwrap();

        // See https://discord.com/developers/docs/topics/opcodes-and-status-codes#gateway-gateway-opcodes
        match gateway_payload.op_code {
            // An event was dispatched, we need to look at the gateway event name t
            GATEWAY_DISPATCH => {
                let gateway_payload_t = gateway_payload.clone().event_name.unwrap();

                println!("GW: Received {}..", gateway_payload_t);

                //println!("Event data dump: {}", gateway_payload.d.clone().unwrap().get());

                // See https://discord.com/developers/docs/topics/gateway-events#receive-events
                // "Some" of these are undocumented
                match gateway_payload_t.as_str() {
                    "READY" => {
                        let event = &mut self.events.lock().await.session.ready;

                        let result =
                            Gateway::handle_event(gateway_payload.event_data.unwrap().get(), event)
                                .await;

                        if result.is_err() {
                            println!(
                                "Failed to parse gateway event {} ({})",
                                gateway_payload_t,
                                result.err().unwrap()
                            );
                            return;
                        }
                    }
                    "READY_SUPPLEMENTAL" => {
                        let event = &mut self.events.lock().await.session.ready_supplemental;

                        let result =
                            Gateway::handle_event(gateway_payload.event_data.unwrap().get(), event)
                                .await;

                        if result.is_err() {
                            println!(
                                "Failed to parse gateway event {} ({})",
                                gateway_payload_t,
                                result.err().unwrap()
                            );
                            return;
                        }
                    }
                    "RESUMED" => {}
                    "APPLICATION_COMMAND_PERMISSIONS_UPDATE" => {
                        let event = &mut self
                            .events
                            .lock()
                            .await
                            .application
                            .command_permissions_update;

                        let result =
                            Gateway::handle_event(gateway_payload.event_data.unwrap().get(), event)
                                .await;

                        if result.is_err() {
                            println!(
                                "Failed to parse gateway event {} ({})",
                                gateway_payload_t,
                                result.err().unwrap()
                            );
                            return;
                        }
                    }
                    "AUTO_MODERATION_RULE_CREATE" => {
                        let event = &mut self.events.lock().await.auto_moderation.rule_create;
                        let result =
                            Gateway::handle_event(gateway_payload.event_data.unwrap().get(), event)
                                .await;
                        if result.is_err() {
                            println!(
                                "Failed to parse gateway event {} ({})",
                                gateway_payload_t,
                                result.err().unwrap()
                            );
                            return;
                        }
                    }
                    "AUTO_MODERATION_RULE_UPDATE" => {
                        let event = &mut self.events.lock().await.auto_moderation.rule_update;
                        let result =
                            Gateway::handle_event(gateway_payload.event_data.unwrap().get(), event)
                                .await;
                        if result.is_err() {
                            println!(
                                "Failed to parse gateway event {} ({})",
                                gateway_payload_t,
                                result.err().unwrap()
                            );
                            return;
                        }
                    }
                    "AUTO_MODERATION_RULE_DELETE" => {
                        let event = &mut self.events.lock().await.auto_moderation.rule_delete;
                        let result =
                            Gateway::handle_event(gateway_payload.event_data.unwrap().get(), event)
                                .await;
                        if result.is_err() {
                            println!(
                                "Failed to parse gateway event {} ({})",
                                gateway_payload_t,
                                result.err().unwrap()
                            );
                            return;
                        }
                    }
                    "AUTO_MODERATION_ACTION_EXECUTION" => {
                        let event = &mut self.events.lock().await.auto_moderation.action_execution;
                        let result =
                            Gateway::handle_event(gateway_payload.event_data.unwrap().get(), event)
                                .await;
                        if result.is_err() {
                            println!(
                                "Failed to parse gateway event {} ({})",
                                gateway_payload_t,
                                result.err().unwrap()
                            );
                            return;
                        }
                    }
                    "CHANNEL_CREATE" => {
                        let event = &mut self.events.lock().await.channel.create;
                        let result =
                            Gateway::handle_event(gateway_payload.event_data.unwrap().get(), event)
                                .await;
                        if result.is_err() {
                            println!(
                                "Failed to parse gateway event {} ({})",
                                gateway_payload_t,
                                result.err().unwrap()
                            );
                            return;
                        }
                    }
                    "CHANNEL_UPDATE" => {
                        let event = &mut self.events.lock().await.channel.update;
                        let result =
                            Gateway::handle_event(gateway_payload.event_data.unwrap().get(), event)
                                .await;
                        if result.is_err() {
                            println!(
                                "Failed to parse gateway event {} ({})",
                                gateway_payload_t,
                                result.err().unwrap()
                            );
                            return;
                        }
                    }
                    "CHANNEL_UNREAD_UPDATE" => {
                        let event = &mut self.events.lock().await.channel.unread_update;
                        let result =
                            Gateway::handle_event(gateway_payload.event_data.unwrap().get(), event)
                                .await;
                        if result.is_err() {
                            println!(
                                "Failed to parse gateway event {} ({})",
                                gateway_payload_t,
                                result.err().unwrap()
                            );
                            return;
                        }
                    }
                    "CHANNEL_DELETE" => {
                        let event = &mut self.events.lock().await.channel.delete;
                        let result =
                            Gateway::handle_event(gateway_payload.event_data.unwrap().get(), event)
                                .await;
                        if result.is_err() {
                            println!(
                                "Failed to parse gateway event {} ({})",
                                gateway_payload_t,
                                result.err().unwrap()
                            );
                            return;
                        }
                    }
                    "CHANNEL_PINS_UPDATE" => {
                        let event = &mut self.events.lock().await.channel.pins_update;
                        let result =
                            Gateway::handle_event(gateway_payload.event_data.unwrap().get(), event)
                                .await;
                        if result.is_err() {
                            println!(
                                "Failed to parse gateway event {} ({})",
                                gateway_payload_t,
                                result.err().unwrap()
                            );
                            return;
                        }
                    }
                    "CALL_CREATE" => {
                        let event = &mut self.events.lock().await.call.create;
                        let result =
                            Gateway::handle_event(gateway_payload.event_data.unwrap().get(), event)
                                .await;
                        if result.is_err() {
                            println!(
                                "Failed to parse gateway event {} ({})",
                                gateway_payload_t,
                                result.err().unwrap()
                            );
                            return;
                        }
                    }
                    "CALL_UPDATE" => {
                        let event = &mut self.events.lock().await.call.update;
                        let result =
                            Gateway::handle_event(gateway_payload.event_data.unwrap().get(), event)
                                .await;
                        if result.is_err() {
                            println!(
                                "Failed to parse gateway event {} ({})",
                                gateway_payload_t,
                                result.err().unwrap()
                            );
                            return;
                        }
                    }
                    "CALL_DELETE" => {
                        let event = &mut self.events.lock().await.call.delete;
                        let result =
                            Gateway::handle_event(gateway_payload.event_data.unwrap().get(), event)
                                .await;
                        if result.is_err() {
                            println!(
                                "Failed to parse gateway event {} ({})",
                                gateway_payload_t,
                                result.err().unwrap()
                            );
                            return;
                        }
                    }
                    "THREAD_CREATE" => {
                        let event = &mut self.events.lock().await.thread.create;
                        let result =
                            Gateway::handle_event(gateway_payload.event_data.unwrap().get(), event)
                                .await;
                        if result.is_err() {
                            println!(
                                "Failed to parse gateway event {} ({})",
                                gateway_payload_t,
                                result.err().unwrap()
                            );
                            return;
                        }
                    }
                    "THREAD_UPDATE" => {
                        let event = &mut self.events.lock().await.thread.update;
                        let result =
                            Gateway::handle_event(gateway_payload.event_data.unwrap().get(), event)
                                .await;
                        if result.is_err() {
                            println!(
                                "Failed to parse gateway event {} ({})",
                                gateway_payload_t,
                                result.err().unwrap()
                            );
                            return;
                        }
                    }
                    "THREAD_DELETE" => {
                        let event = &mut self.events.lock().await.thread.delete;
                        let result =
                            Gateway::handle_event(gateway_payload.event_data.unwrap().get(), event)
                                .await;
                        if result.is_err() {
                            println!(
                                "Failed to parse gateway event {} ({})",
                                gateway_payload_t,
                                result.err().unwrap()
                            );
                            return;
                        }
                    }
                    "THREAD_LIST_SYNC" => {
                        let event = &mut self.events.lock().await.thread.list_sync;
                        let result =
                            Gateway::handle_event(gateway_payload.event_data.unwrap().get(), event)
                                .await;
                        if result.is_err() {
                            println!(
                                "Failed to parse gateway event {} ({})",
                                gateway_payload_t,
                                result.err().unwrap()
                            );
                            return;
                        }
                    }
                    "THREAD_MEMBER_UPDATE" => {
                        let event = &mut self.events.lock().await.thread.member_update;
                        let result =
                            Gateway::handle_event(gateway_payload.event_data.unwrap().get(), event)
                                .await;
                        if result.is_err() {
                            println!(
                                "Failed to parse gateway event {} ({})",
                                gateway_payload_t,
                                result.err().unwrap()
                            );
                            return;
                        }
                    }
                    "THREAD_MEMBERS_UPDATE" => {
                        let event = &mut self.events.lock().await.thread.members_update;
                        let result =
                            Gateway::handle_event(gateway_payload.event_data.unwrap().get(), event)
                                .await;
                        if result.is_err() {
                            println!(
                                "Failed to parse gateway event {} ({})",
                                gateway_payload_t,
                                result.err().unwrap()
                            );
                            return;
                        }
                    }
                    "GUILD_CREATE" => {
                        let event = &mut self.events.lock().await.guild.create;
                        let result =
                            Gateway::handle_event(gateway_payload.event_data.unwrap().get(), event)
                                .await;
                        if result.is_err() {
                            println!(
                                "Failed to parse gateway event {} ({})",
                                gateway_payload_t,
                                result.err().unwrap()
                            );
                            return;
                        }
                    }
                    "GUILD_UPDATE" => {
                        let event = &mut self.events.lock().await.guild.update;
                        let result =
                            Gateway::handle_event(gateway_payload.event_data.unwrap().get(), event)
                                .await;
                        if result.is_err() {
                            println!(
                                "Failed to parse gateway event {} ({})",
                                gateway_payload_t,
                                result.err().unwrap()
                            );
                            return;
                        }
                    }
                    "GUILD_DELETE" => {
                        let event = &mut self.events.lock().await.guild.delete;
                        let result =
                            Gateway::handle_event(gateway_payload.event_data.unwrap().get(), event)
                                .await;
                        if result.is_err() {
                            println!(
                                "Failed to parse gateway event {} ({})",
                                gateway_payload_t,
                                result.err().unwrap()
                            );
                            return;
                        }
                    }
                    "GUILD_AUDIT_LOG_ENTRY_CREATE" => {
                        let event = &mut self.events.lock().await.guild.audit_log_entry_create;
                        let result =
                            Gateway::handle_event(gateway_payload.event_data.unwrap().get(), event)
                                .await;
                        if result.is_err() {
                            println!(
                                "Failed to parse gateway event {} ({})",
                                gateway_payload_t,
                                result.err().unwrap()
                            );
                            return;
                        }
                    }
                    "GUILD_BAN_ADD" => {
                        let event = &mut self.events.lock().await.guild.ban_add;
                        let result =
                            Gateway::handle_event(gateway_payload.event_data.unwrap().get(), event)
                                .await;
                        if result.is_err() {
                            println!(
                                "Failed to parse gateway event {} ({})",
                                gateway_payload_t,
                                result.err().unwrap()
                            );
                            return;
                        }
                    }
                    "GUILD_BAN_REMOVE" => {
                        let event = &mut self.events.lock().await.guild.ban_remove;
                        let result =
                            Gateway::handle_event(gateway_payload.event_data.unwrap().get(), event)
                                .await;
                        if result.is_err() {
                            println!(
                                "Failed to parse gateway event {} ({})",
                                gateway_payload_t,
                                result.err().unwrap()
                            );
                            return;
                        }
                    }
                    "GUILD_EMOJIS_UPDATE" => {
                        let event = &mut self.events.lock().await.guild.emojis_update;
                        let result =
                            Gateway::handle_event(gateway_payload.event_data.unwrap().get(), event)
                                .await;
                        if result.is_err() {
                            println!(
                                "Failed to parse gateway event {} ({})",
                                gateway_payload_t,
                                result.err().unwrap()
                            );
                            return;
                        }
                    }
                    "GUILD_STICKERS_UPDATE" => {
                        let event = &mut self.events.lock().await.guild.stickers_update;
                        let result =
                            Gateway::handle_event(gateway_payload.event_data.unwrap().get(), event)
                                .await;
                        if result.is_err() {
                            println!(
                                "Failed to parse gateway event {} ({})",
                                gateway_payload_t,
                                result.err().unwrap()
                            );
                            return;
                        }
                    }
                    "GUILD_INTEGRATIONS_UPDATE" => {
                        let event = &mut self.events.lock().await.guild.integrations_update;
                        let result =
                            Gateway::handle_event(gateway_payload.event_data.unwrap().get(), event)
                                .await;
                        if result.is_err() {
                            println!(
                                "Failed to parse gateway event {} ({})",
                                gateway_payload_t,
                                result.err().unwrap()
                            );
                            return;
                        }
                    }
                    "GUILD_MEMBER_ADD" => {
                        let event = &mut self.events.lock().await.guild.member_add;
                        let result =
                            Gateway::handle_event(gateway_payload.event_data.unwrap().get(), event)
                                .await;
                        if result.is_err() {
                            println!(
                                "Failed to parse gateway event {} ({})",
                                gateway_payload_t,
                                result.err().unwrap()
                            );
                            return;
                        }
                    }
                    "GUILD_MEMBER_REMOVE" => {
                        let event = &mut self.events.lock().await.guild.member_remove;
                        let result =
                            Gateway::handle_event(gateway_payload.event_data.unwrap().get(), event)
                                .await;
                        if result.is_err() {
                            println!(
                                "Failed to parse gateway event {} ({})",
                                gateway_payload_t,
                                result.err().unwrap()
                            );
                            return;
                        }
                    }
                    "GUILD_MEMBER_UPDATE" => {
                        let event = &mut self.events.lock().await.guild.member_update;
                        let result =
                            Gateway::handle_event(gateway_payload.event_data.unwrap().get(), event)
                                .await;
                        if result.is_err() {
                            println!(
                                "Failed to parse gateway event {} ({})",
                                gateway_payload_t,
                                result.err().unwrap()
                            );
                            return;
                        }
                    }
                    "GUILD_MEMBERS_CHUNK" => {
                        let event = &mut self.events.lock().await.guild.members_chunk;
                        let result =
                            Gateway::handle_event(gateway_payload.event_data.unwrap().get(), event)
                                .await;
                        if result.is_err() {
                            println!(
                                "Failed to parse gateway event {} ({})",
                                gateway_payload_t,
                                result.err().unwrap()
                            );
                            return;
                        }
                    }
                    "GUILD_ROLE_CREATE" => {
                        let event = &mut self.events.lock().await.guild.role_create;
                        let result =
                            Gateway::handle_event(gateway_payload.event_data.unwrap().get(), event)
                                .await;
                        if result.is_err() {
                            println!(
                                "Failed to parse gateway event {} ({})",
                                gateway_payload_t,
                                result.err().unwrap()
                            );
                            return;
                        }
                    }
                    "GUILD_ROLE_UPDATE" => {
                        let event = &mut self.events.lock().await.guild.role_update;
                        let result =
                            Gateway::handle_event(gateway_payload.event_data.unwrap().get(), event)
                                .await;
                        if result.is_err() {
                            println!(
                                "Failed to parse gateway event {} ({})",
                                gateway_payload_t,
                                result.err().unwrap()
                            );
                            return;
                        }
                    }
                    "GUILD_ROLE_DELETE" => {
                        let event = &mut self.events.lock().await.guild.role_delete;
                        let result =
                            Gateway::handle_event(gateway_payload.event_data.unwrap().get(), event)
                                .await;
                        if result.is_err() {
                            println!(
                                "Failed to parse gateway event {} ({})",
                                gateway_payload_t,
                                result.err().unwrap()
                            );
                            return;
                        }
                    }
                    "GUILD_SCHEDULED_EVENT_CREATE" => {
                        let event = &mut self.events.lock().await.guild.role_scheduled_event_create;
                        let result =
                            Gateway::handle_event(gateway_payload.event_data.unwrap().get(), event)
                                .await;
                        if result.is_err() {
                            println!(
                                "Failed to parse gateway event {} ({})",
                                gateway_payload_t,
                                result.err().unwrap()
                            );
                            return;
                        }
                    }
                    "GUILD_SCHEDULED_EVENT_UPDATE" => {
                        let event = &mut self.events.lock().await.guild.role_scheduled_event_update;
                        let result =
                            Gateway::handle_event(gateway_payload.event_data.unwrap().get(), event)
                                .await;
                        if result.is_err() {
                            println!(
                                "Failed to parse gateway event {} ({})",
                                gateway_payload_t,
                                result.err().unwrap()
                            );
                            return;
                        }
                    }
                    "GUILD_SCHEDULED_EVENT_DELETE" => {
                        let event = &mut self.events.lock().await.guild.role_scheduled_event_delete;
                        let result =
                            Gateway::handle_event(gateway_payload.event_data.unwrap().get(), event)
                                .await;
                        if result.is_err() {
                            println!(
                                "Failed to parse gateway event {} ({})",
                                gateway_payload_t,
                                result.err().unwrap()
                            );
                            return;
                        }
                    }
                    "GUILD_SCHEDULED_EVENT_USER_ADD" => {
                        let event =
                            &mut self.events.lock().await.guild.role_scheduled_event_user_add;
                        let result =
                            Gateway::handle_event(gateway_payload.event_data.unwrap().get(), event)
                                .await;
                        if result.is_err() {
                            println!(
                                "Failed to parse gateway event {} ({})",
                                gateway_payload_t,
                                result.err().unwrap()
                            );
                            return;
                        }
                    }
                    "GUILD_SCHEDULED_EVENT_USER_REMOVE" => {
                        let event = &mut self
                            .events
                            .lock()
                            .await
                            .guild
                            .role_scheduled_event_user_remove;
                        let result =
                            Gateway::handle_event(gateway_payload.event_data.unwrap().get(), event)
                                .await;
                        if result.is_err() {
                            println!(
                                "Failed to parse gateway event {} ({})",
                                gateway_payload_t,
                                result.err().unwrap()
                            );
                            return;
                        }
                    }
                    "PASSIVE_UPDATE_V1" => {
                        let event = &mut self.events.lock().await.guild.passive_update_v1;
                        let result =
                            Gateway::handle_event(gateway_payload.event_data.unwrap().get(), event)
                                .await;
                        if result.is_err() {
                            println!(
                                "Failed to parse gateway event {} ({})",
                                gateway_payload_t,
                                result.err().unwrap()
                            );
                            return;
                        }
                    }
                    "INTEGRATION_CREATE" => {
                        let event = &mut self.events.lock().await.integration.create;
                        let result =
                            Gateway::handle_event(gateway_payload.event_data.unwrap().get(), event)
                                .await;
                        if result.is_err() {
                            println!(
                                "Failed to parse gateway event {} ({})",
                                gateway_payload_t,
                                result.err().unwrap()
                            );
                            return;
                        }
                    }
                    "INTEGRATION_UPDATE" => {
                        let event = &mut self.events.lock().await.integration.update;
                        let result =
                            Gateway::handle_event(gateway_payload.event_data.unwrap().get(), event)
                                .await;
                        if result.is_err() {
                            println!(
                                "Failed to parse gateway event {} ({})",
                                gateway_payload_t,
                                result.err().unwrap()
                            );
                            return;
                        }
                    }
                    "INTEGRATION_DELETE" => {
                        let event = &mut self.events.lock().await.integration.delete;
                        let result =
                            Gateway::handle_event(gateway_payload.event_data.unwrap().get(), event)
                                .await;
                        if result.is_err() {
                            println!(
                                "Failed to parse gateway event {} ({})",
                                gateway_payload_t,
                                result.err().unwrap()
                            );
                            return;
                        }
                    }
                    "INTERACTION_CREATE" => {
                        let event = &mut self.events.lock().await.interaction.create;
                        let result =
                            Gateway::handle_event(gateway_payload.event_data.unwrap().get(), event)
                                .await;
                        if result.is_err() {
                            println!(
                                "Failed to parse gateway event {} ({})",
                                gateway_payload_t,
                                result.err().unwrap()
                            );
                            return;
                        }
                    }
                    "INVITE_CREATE" => {
                        let event = &mut self.events.lock().await.invite.create;
                        let result =
                            Gateway::handle_event(gateway_payload.event_data.unwrap().get(), event)
                                .await;
                        if result.is_err() {
                            println!(
                                "Failed to parse gateway event {} ({})",
                                gateway_payload_t,
                                result.err().unwrap()
                            );
                            return;
                        }
                    }
                    "INVITE_DELETE" => {
                        let event = &mut self.events.lock().await.invite.delete;
                        let result =
                            Gateway::handle_event(gateway_payload.event_data.unwrap().get(), event)
                                .await;
                        if result.is_err() {
                            println!(
                                "Failed to parse gateway event {} ({})",
                                gateway_payload_t,
                                result.err().unwrap()
                            );
                            return;
                        }
                    }
                    "MESSAGE_CREATE" => {
                        let event = &mut self.events.lock().await.message.create;
                        let result =
                            Gateway::handle_event(gateway_payload.event_data.unwrap().get(), event)
                                .await;
                        if result.is_err() {
                            println!(
                                "Failed to parse gateway event {} ({})",
                                gateway_payload_t,
                                result.err().unwrap()
                            );
                            return;
                        }
                    }
                    "MESSAGE_UPDATE" => {
                        let event = &mut self.events.lock().await.message.update;
                        let result =
                            Gateway::handle_event(gateway_payload.event_data.unwrap().get(), event)
                                .await;
                        if result.is_err() {
                            println!(
                                "Failed to parse gateway event {} ({})",
                                gateway_payload_t,
                                result.err().unwrap()
                            );
                            return;
                        }
                    }
                    "MESSAGE_DELETE" => {
                        let event = &mut self.events.lock().await.message.delete;
                        let result =
                            Gateway::handle_event(gateway_payload.event_data.unwrap().get(), event)
                                .await;
                        if result.is_err() {
                            println!(
                                "Failed to parse gateway event {} ({})",
                                gateway_payload_t,
                                result.err().unwrap()
                            );
                            return;
                        }
                    }
                    "MESSAGE_DELETE_BULK" => {
                        let event = &mut self.events.lock().await.message.delete_bulk;
                        let result =
                            Gateway::handle_event(gateway_payload.event_data.unwrap().get(), event)
                                .await;
                        if result.is_err() {
                            println!(
                                "Failed to parse gateway event {} ({})",
                                gateway_payload_t,
                                result.err().unwrap()
                            );
                            return;
                        }
                    }
                    "MESSAGE_REACTION_ADD" => {
                        let event = &mut self.events.lock().await.message.reaction_add;
                        let result =
                            Gateway::handle_event(gateway_payload.event_data.unwrap().get(), event)
                                .await;
                        if result.is_err() {
                            println!(
                                "Failed to parse gateway event {} ({})",
                                gateway_payload_t,
                                result.err().unwrap()
                            );
                            return;
                        }
                    }
                    "MESSAGE_REACTION_REMOVE" => {
                        let event = &mut self.events.lock().await.message.reaction_remove;
                        let result =
                            Gateway::handle_event(gateway_payload.event_data.unwrap().get(), event)
                                .await;
                        if result.is_err() {
                            println!(
                                "Failed to parse gateway event {} ({})",
                                gateway_payload_t,
                                result.err().unwrap()
                            );
                            return;
                        }
                    }
                    "MESSAGE_REACTION_REMOVE_ALL" => {
                        let event = &mut self.events.lock().await.message.reaction_remove_all;
                        let result =
                            Gateway::handle_event(gateway_payload.event_data.unwrap().get(), event)
                                .await;
                        if result.is_err() {
                            println!(
                                "Failed to parse gateway event {} ({})",
                                gateway_payload_t,
                                result.err().unwrap()
                            );
                            return;
                        }
                    }
                    "MESSAGE_REACTION_REMOVE_EMOJI" => {
                        let event = &mut self.events.lock().await.message.reaction_remove_emoji;
                        let result =
                            Gateway::handle_event(gateway_payload.event_data.unwrap().get(), event)
                                .await;
                        if result.is_err() {
                            println!(
                                "Failed to parse gateway event {} ({})",
                                gateway_payload_t,
                                result.err().unwrap()
                            );
                            return;
                        }
                    }
                    "MESSAGE_ACK" => {
                        let event = &mut self.events.lock().await.message.ack;
                        let result =
                            Gateway::handle_event(gateway_payload.event_data.unwrap().get(), event)
                                .await;
                        if result.is_err() {
                            println!(
                                "Failed to parse gateway event {} ({})",
                                gateway_payload_t,
                                result.err().unwrap()
                            );
                            return;
                        }
                    }
                    "PRESENCE_UPDATE" => {
                        let event = &mut self.events.lock().await.user.presence_update;
                        let result =
                            Gateway::handle_event(gateway_payload.event_data.unwrap().get(), event)
                                .await;
                        if result.is_err() {
                            println!(
                                "Failed to parse gateway event {} ({})",
                                gateway_payload_t,
                                result.err().unwrap()
                            );
                            return;
                        }
                    }
                    "RELATIONSHIP_ADD" => {
                        let event = &mut self.events.lock().await.relationship.add;
                        let result =
                            Gateway::handle_event(gateway_payload.event_data.unwrap().get(), event)
                                .await;
                        if result.is_err() {
                            println!(
                                "Failed to parse gateway event {} ({})",
                                gateway_payload_t,
                                result.err().unwrap()
                            );
                            return;
                        }
                    }
                    "RELATIONSHIP_REMOVE" => {
                        let event = &mut self.events.lock().await.relationship.remove;
                        let result =
                            Gateway::handle_event(gateway_payload.event_data.unwrap().get(), event)
                                .await;
                        if result.is_err() {
                            println!(
                                "Failed to parse gateway event {} ({})",
                                gateway_payload_t,
                                result.err().unwrap()
                            );
                            return;
                        }
                    }
                    "STAGE_INSTANCE_CREATE" => {
                        let event = &mut self.events.lock().await.stage_instance.create;
                        let result =
                            Gateway::handle_event(gateway_payload.event_data.unwrap().get(), event)
                                .await;
                        if result.is_err() {
                            println!(
                                "Failed to parse gateway event {} ({})",
                                gateway_payload_t,
                                result.err().unwrap()
                            );
                            return;
                        }
                    }
                    "STAGE_INSTANCE_UPDATE" => {
                        let event = &mut self.events.lock().await.stage_instance.update;
                        let result =
                            Gateway::handle_event(gateway_payload.event_data.unwrap().get(), event)
                                .await;
                        if result.is_err() {
                            println!(
                                "Failed to parse gateway event {} ({})",
                                gateway_payload_t,
                                result.err().unwrap()
                            );
                            return;
                        }
                    }
                    "STAGE_INSTANCE_DELETE" => {
                        let event = &mut self.events.lock().await.stage_instance.delete;
                        let result =
                            Gateway::handle_event(gateway_payload.event_data.unwrap().get(), event)
                                .await;
                        if result.is_err() {
                            println!(
                                "Failed to parse gateway event {} ({})",
                                gateway_payload_t,
                                result.err().unwrap()
                            );
                            return;
                        }
                    }
                    "SESSIONS_REPLACE" => {
                        let result: Result<Vec<types::Session>, serde_json::Error> =
                            serde_json::from_str(gateway_payload.event_data.unwrap().get());
                        if result.is_err() {
                            println!(
                                "Failed to parse gateway event {} ({})",
                                gateway_payload_t,
                                result.err().unwrap()
                            );
                            return;
                        }

                        let data = types::SessionsReplace {
                            sessions: result.unwrap(),
                        };

                        self.events
                            .lock()
                            .await
                            .session
                            .replace
                            .update_data(data)
                            .await;
                    }
                    "USER_UPDATE" => {
                        let event = &mut self.events.lock().await.user.update;
                        let result =
                            Gateway::handle_event(gateway_payload.event_data.unwrap().get(), event)
                                .await;
                        if result.is_err() {
                            println!(
                                "Failed to parse gateway event {} ({})",
                                gateway_payload_t,
                                result.err().unwrap()
                            );
                            return;
                        }
                    }
                    "USER_GUILD_SETTINGS_UPDATE" => {
                        let event = &mut self.events.lock().await.user.guild_settings_update;
                        let result =
                            Gateway::handle_event(gateway_payload.event_data.unwrap().get(), event)
                                .await;
                        if result.is_err() {
                            println!(
                                "Failed to parse gateway event {} ({})",
                                gateway_payload_t,
                                result.err().unwrap()
                            );
                            return;
                        }
                    }
                    "VOICE_STATE_UPDATE" => {
                        let event = &mut self.events.lock().await.voice.state_update;
                        let result =
                            Gateway::handle_event(gateway_payload.event_data.unwrap().get(), event)
                                .await;
                        if result.is_err() {
                            println!(
                                "Failed to parse gateway event {} ({})",
                                gateway_payload_t,
                                result.err().unwrap()
                            );
                            return;
                        }
                    }
                    "VOICE_SERVER_UPDATE" => {
                        let event = &mut self.events.lock().await.voice.server_update;
                        let result =
                            Gateway::handle_event(gateway_payload.event_data.unwrap().get(), event)
                                .await;
                        if result.is_err() {
                            println!(
                                "Failed to parse gateway event {} ({})",
                                gateway_payload_t,
                                result.err().unwrap()
                            );
                            return;
                        }
                    }
                    "WEBHOOKS_UPDATE" => {
                        let event = &mut self.events.lock().await.webhooks.update;
                        let result =
                            Gateway::handle_event(gateway_payload.event_data.unwrap().get(), event)
                                .await;
                        if result.is_err() {
                            println!(
                                "Failed to parse gateway event {} ({})",
                                gateway_payload_t,
                                result.err().unwrap()
                            );
                            return;
                        }
                    }
                    _ => {
                        println!("Received unrecognized gateway event ({})! Please open an issue on the chorus github so we can implement it", &gateway_payload_t);
                    }
                }
            }
            // We received a heartbeat from the server
            // "Discord may send the app a Heartbeat (opcode 1) event, in which case the app should send a Heartbeat event immediately."
            GATEWAY_HEARTBEAT => {
                println!("GW: Received Heartbeat // Heartbeat Request");

                // Tell the heartbeat handler it should send a heartbeat right away

                let heartbeat_communication = HeartbeatThreadCommunication {
                    sequence_number: gateway_payload.sequence_number,
                    op_code: Some(GATEWAY_HEARTBEAT),
                };

                self.heartbeat_handler
                    .send
                    .send(heartbeat_communication)
                    .await
                    .unwrap();
            }
            GATEWAY_RECONNECT => {
                todo!()
            }
            GATEWAY_INVALID_SESSION => {
                todo!()
            }
            // Starts our heartbeat
            // We should have already handled this in gateway init
            GATEWAY_HELLO => {
                panic!("Received hello when it was unexpected");
            }
            GATEWAY_HEARTBEAT_ACK => {
                println!("GW: Received Heartbeat ACK");

                // Tell the heartbeat handler we received an ack

                let heartbeat_communication = HeartbeatThreadCommunication {
                    sequence_number: gateway_payload.sequence_number,
                    op_code: Some(GATEWAY_HEARTBEAT_ACK),
                };

                self.heartbeat_handler
                    .send
                    .send(heartbeat_communication)
                    .await
                    .unwrap();
            }
            GATEWAY_IDENTIFY
            | GATEWAY_UPDATE_PRESENCE
            | GATEWAY_UPDATE_VOICE_STATE
            | GATEWAY_RESUME
            | GATEWAY_REQUEST_GUILD_MEMBERS
            | GATEWAY_CALL_SYNC
            | GATEWAY_LAZY_REQUEST => {
                let error = GatewayError::UnexpectedOpcodeReceivedError {
                    opcode: gateway_payload.op_code,
                };
                Err::<(), GatewayError>(error).unwrap();
            }
            _ => {
                println!("Received unrecognized gateway op code ({})! Please open an issue on the chorus github so we can implement it", gateway_payload.op_code);
            }
        }

        // If we we received a seq number we should let it know
        if gateway_payload.sequence_number.is_some() {
            let heartbeat_communication = HeartbeatThreadCommunication {
                sequence_number: Some(gateway_payload.sequence_number.unwrap()),
                // Op code is irrelevant here
                op_code: None,
            };

            self.heartbeat_handler
                .send
                .send(heartbeat_communication)
                .await
                .unwrap();
        }
    }
}

/**
Handles sending heartbeats to the gateway in another thread
 */
struct HeartbeatHandler {
    /// The heartbeat interval in milliseconds
    pub heartbeat_interval: u128,
    /// The send channel for the heartbeat thread
    pub send: Sender<HeartbeatThreadCommunication>,
    /// The handle of the thread
    handle: JoinHandle<()>,
}

impl HeartbeatHandler {
    pub fn new(
        heartbeat_interval: u128,
        websocket_tx: Arc<
            Mutex<
                SplitSink<
                    WebSocketStream<MaybeTlsStream<TcpStream>>,
                    tokio_tungstenite::tungstenite::Message,
                >,
            >,
        >,
        kill_rc: tokio::sync::broadcast::Receiver<()>,
    ) -> HeartbeatHandler {
        let (send, receive) = tokio::sync::mpsc::channel(32);
        let kill_receive = kill_rc.resubscribe();

        let handle: JoinHandle<()> = task::spawn(async move {
            HeartbeatHandler::heartbeat_task(
                websocket_tx,
                heartbeat_interval,
                receive,
                kill_receive,
            )
            .await;
        });

        Self {
            heartbeat_interval,
            send,
            handle,
        }
    }

    /// The main heartbeat task;
    ///
    /// Can be killed by the kill broadcast;
    /// If the websocket is closed, will die out next time it tries to send a heartbeat;
    pub async fn heartbeat_task(
        websocket_tx: Arc<
            Mutex<
                SplitSink<
                    WebSocketStream<MaybeTlsStream<TcpStream>>,
                    tokio_tungstenite::tungstenite::Message,
                >,
            >,
        >,
        heartbeat_interval: u128,
        mut receive: tokio::sync::mpsc::Receiver<HeartbeatThreadCommunication>,
        mut kill_receive: tokio::sync::broadcast::Receiver<()>,
    ) {
        let mut last_heartbeat_timestamp: Instant = time::Instant::now();
        let mut last_heartbeat_acknowledged = true;
        let mut last_seq_number: Option<u64> = None;

        loop {
            let should_shutdown = kill_receive.try_recv().is_ok();
            if should_shutdown {
                break;
            }

            let mut should_send;

            let time_to_send = last_heartbeat_timestamp.elapsed().as_millis() >= heartbeat_interval;

            should_send = time_to_send;

            let received_communication: Result<HeartbeatThreadCommunication, TryRecvError> =
                receive.try_recv();
            if received_communication.is_ok() {
                let communication = received_communication.unwrap();

                // If we received a seq number update, use that as the last seq number
                if communication.sequence_number.is_some() {
                    last_seq_number = Some(communication.sequence_number.unwrap());
                }

                if communication.op_code.is_some() {
                    match communication.op_code.unwrap() {
                        GATEWAY_HEARTBEAT => {
                            // As per the api docs, if the server sends us a Heartbeat, that means we need to respond with a heartbeat immediately
                            should_send = true;
                        }
                        GATEWAY_HEARTBEAT_ACK => {
                            // The server received our heartbeat
                            last_heartbeat_acknowledged = true;
                        }
                        _ => {}
                    }
                }
            }

            // If the server hasn't acknowledged our heartbeat we should resend it
            if !last_heartbeat_acknowledged
                && last_heartbeat_timestamp.elapsed().as_millis() > HEARTBEAT_ACK_TIMEOUT
            {
                should_send = true;
                println!("GW: Timed out waiting for a heartbeat ack, resending");
            }

            if should_send {
                println!("GW: Sending Heartbeat..");

                let heartbeat = types::GatewayHeartbeat {
                    op: GATEWAY_HEARTBEAT,
                    d: last_seq_number,
                };

                let heartbeat_json = serde_json::to_string(&heartbeat).unwrap();

                let msg = tokio_tungstenite::tungstenite::Message::text(heartbeat_json);

                let send_result = websocket_tx.lock().await.send(msg).await;
                if send_result.is_err() {
                    // We couldn't send, the websocket is broken
                    println!("GW: Couldnt send heartbeat, websocket seems broken");
                    break;
                }

                last_heartbeat_timestamp = time::Instant::now();
                last_heartbeat_acknowledged = false;
            }
        }
    }
}

/**
<<<<<<< HEAD
Used for communications between the heartbeat and gateway thread.
Either signifies a sequence number update, a heartbeat ACK or a Heartbeat request by the server
*/
=======
Used to communicate with the main thread.
Either signifies a sequence number update or a received heartbeat ack
 */
>>>>>>> d2867d94
#[derive(Clone, Copy, Debug)]
struct HeartbeatThreadCommunication {
    /// The opcode for the communication we received, if relevant
    op_code: Option<u8>,
    /// The sequence number we got from discord, if any
    sequence_number: Option<u64>,
}

/**
Trait which defines the behavior of an Observer. An Observer is an object which is subscribed to
an Observable. The Observer is notified when the Observable's data changes.
In this case, the Observable is a [`GatewayEvent`], which is a wrapper around a WebSocketEvent.
 */
pub trait Observer<T: types::WebSocketEvent>: std::fmt::Debug {
    fn update(&mut self, data: &T);
}

/** GatewayEvent is a wrapper around a WebSocketEvent. It is used to notify the observers of a
change in the WebSocketEvent. GatewayEvents are observable.
 */
#[derive(Default, Debug)]
pub struct GatewayEvent<T: types::WebSocketEvent> {
    observers: Vec<Arc<Mutex<dyn Observer<T> + Sync + Send>>>,
    pub event_data: T,
    pub is_observed: bool,
}

impl<T: types::WebSocketEvent> GatewayEvent<T> {
    fn new(event_data: T) -> Self {
        Self {
            is_observed: false,
            observers: Vec::new(),
            event_data,
        }
    }

    /**
    Returns true if the GatewayEvent is observed by at least one Observer.
     */
    pub fn is_observed(&self) -> bool {
        self.is_observed
    }

    /**
    Subscribes an Observer to the GatewayEvent. Returns an error if the GatewayEvent is already
    observed.
    # Errors
    Returns an error if the GatewayEvent is already observed.
    Error type: [`ObserverError::AlreadySubscribedError`]
     */
    pub fn subscribe(
        &mut self,
        observable: Arc<Mutex<dyn Observer<T> + Sync + Send>>,
    ) -> Result<(), ObserverError> {
        if self.is_observed {
            return Err(ObserverError::AlreadySubscribedError);
        }
        self.is_observed = true;
        self.observers.push(observable);
        Ok(())
    }

    /**
    Unsubscribes an Observer from the GatewayEvent.
     */
    pub fn unsubscribe(&mut self, observable: Arc<Mutex<dyn Observer<T> + Sync + Send>>) {
        // .retain()'s closure retains only those elements of the vector, which have a different
        // pointer value than observable.
        // The usage of the debug format to compare the generic T of observers is quite stupid, but the only thing to compare between them is T and if T == T they are the same
        // anddd there is no way to do that without using format
        self.observers
            .retain(|obs| !(format!("{:?}", obs) == format!("{:?}", &observable)));
        self.is_observed = !self.observers.is_empty();
    }

    /**
    Updates the GatewayEvent's data and notifies the observers.
     */
    async fn update_data(&mut self, new_event_data: T) {
        self.event_data = new_event_data;
        self.notify().await;
    }

    /**
    Notifies the observers of the GatewayEvent.
     */
    async fn notify(&self) {
        for observer in &self.observers {
            let mut observer_lock = observer.lock().await;
            observer_lock.update(&self.event_data);
            drop(observer_lock);
        }
    }
}

mod events {
    use super::*;

    #[derive(Default, Debug)]
    pub struct Events {
        pub application: Application,
        pub auto_moderation: AutoModeration,
        pub session: Session,
        pub message: Message,
        pub user: User,
        pub relationship: Relationship,
        pub channel: Channel,
        pub thread: Thread,
        pub guild: Guild,
        pub invite: Invite,
        pub integration: Integration,
        pub interaction: Interaction,
        pub stage_instance: StageInstance,
        pub call: Call,
        pub voice: Voice,
        pub webhooks: Webhooks,
        pub gateway_identify_payload: GatewayEvent<types::GatewayIdentifyPayload>,
        pub gateway_resume: GatewayEvent<types::GatewayResume>,
    }

    #[derive(Default, Debug)]
    pub struct Application {
        pub command_permissions_update: GatewayEvent<types::ApplicationCommandPermissionsUpdate>,
    }

    #[derive(Default, Debug)]
    pub struct AutoModeration {
        pub rule_create: GatewayEvent<types::AutoModerationRuleCreate>,
        pub rule_update: GatewayEvent<types::AutoModerationRuleUpdate>,
        pub rule_delete: GatewayEvent<types::AutoModerationRuleDelete>,
        pub action_execution: GatewayEvent<types::AutoModerationActionExecution>,
    }

    #[derive(Default, Debug)]
    pub struct Session {
        pub ready: GatewayEvent<types::GatewayReady>,
        pub ready_supplemental: GatewayEvent<types::GatewayReadySupplemental>,
        pub replace: GatewayEvent<types::SessionsReplace>,
    }

    #[derive(Default, Debug)]
    pub struct StageInstance {
        pub create: GatewayEvent<types::StageInstanceCreate>,
        pub update: GatewayEvent<types::StageInstanceUpdate>,
        pub delete: GatewayEvent<types::StageInstanceDelete>,
    }

    #[derive(Default, Debug)]
    pub struct Message {
        pub create: GatewayEvent<types::MessageCreate>,
        pub update: GatewayEvent<types::MessageUpdate>,
        pub delete: GatewayEvent<types::MessageDelete>,
        pub delete_bulk: GatewayEvent<types::MessageDeleteBulk>,
        pub reaction_add: GatewayEvent<types::MessageReactionAdd>,
        pub reaction_remove: GatewayEvent<types::MessageReactionRemove>,
        pub reaction_remove_all: GatewayEvent<types::MessageReactionRemoveAll>,
        pub reaction_remove_emoji: GatewayEvent<types::MessageReactionRemoveEmoji>,
        pub ack: GatewayEvent<types::MessageACK>,
    }

    #[derive(Default, Debug)]
    pub struct User {
        pub update: GatewayEvent<types::UserUpdate>,
        pub guild_settings_update: GatewayEvent<types::UserGuildSettingsUpdate>,
        pub presence_update: GatewayEvent<types::PresenceUpdate>,
        pub typing_start_event: GatewayEvent<types::TypingStartEvent>,
    }

    #[derive(Default, Debug)]
    pub struct Relationship {
        pub add: GatewayEvent<types::RelationshipAdd>,
        pub remove: GatewayEvent<types::RelationshipRemove>,
    }

    #[derive(Default, Debug)]
    pub struct Channel {
        pub create: GatewayEvent<types::ChannelCreate>,
        pub update: GatewayEvent<types::ChannelUpdate>,
        pub unread_update: GatewayEvent<types::ChannelUnreadUpdate>,
        pub delete: GatewayEvent<types::ChannelDelete>,
        pub pins_update: GatewayEvent<types::ChannelPinsUpdate>,
    }

    #[derive(Default, Debug)]
    pub struct Thread {
        pub create: GatewayEvent<types::ThreadCreate>,
        pub update: GatewayEvent<types::ThreadUpdate>,
        pub delete: GatewayEvent<types::ThreadDelete>,
        pub list_sync: GatewayEvent<types::ThreadListSync>,
        pub member_update: GatewayEvent<types::ThreadMemberUpdate>,
        pub members_update: GatewayEvent<types::ThreadMembersUpdate>,
    }

    #[derive(Default, Debug)]
    pub struct Guild {
        pub create: GatewayEvent<types::GuildCreate>,
        pub update: GatewayEvent<types::GuildUpdate>,
        pub delete: GatewayEvent<types::GuildDelete>,
        pub audit_log_entry_create: GatewayEvent<types::GuildAuditLogEntryCreate>,
        pub ban_add: GatewayEvent<types::GuildBanAdd>,
        pub ban_remove: GatewayEvent<types::GuildBanRemove>,
        pub emojis_update: GatewayEvent<types::GuildEmojisUpdate>,
        pub stickers_update: GatewayEvent<types::GuildStickersUpdate>,
        pub integrations_update: GatewayEvent<types::GuildIntegrationsUpdate>,
        pub member_add: GatewayEvent<types::GuildMemberAdd>,
        pub member_remove: GatewayEvent<types::GuildMemberRemove>,
        pub member_update: GatewayEvent<types::GuildMemberUpdate>,
        pub members_chunk: GatewayEvent<types::GuildMembersChunk>,
        pub role_create: GatewayEvent<types::GuildRoleCreate>,
        pub role_update: GatewayEvent<types::GuildRoleUpdate>,
        pub role_delete: GatewayEvent<types::GuildRoleDelete>,
        pub role_scheduled_event_create: GatewayEvent<types::GuildScheduledEventCreate>,
        pub role_scheduled_event_update: GatewayEvent<types::GuildScheduledEventUpdate>,
        pub role_scheduled_event_delete: GatewayEvent<types::GuildScheduledEventDelete>,
        pub role_scheduled_event_user_add: GatewayEvent<types::GuildScheduledEventUserAdd>,
        pub role_scheduled_event_user_remove: GatewayEvent<types::GuildScheduledEventUserRemove>,
        pub passive_update_v1: GatewayEvent<types::PassiveUpdateV1>,
    }

    #[derive(Default, Debug)]
    pub struct Invite {
        pub create: GatewayEvent<types::InviteCreate>,
        pub delete: GatewayEvent<types::InviteDelete>,
    }

    #[derive(Default, Debug)]
    pub struct Integration {
        pub create: GatewayEvent<types::IntegrationCreate>,
        pub update: GatewayEvent<types::IntegrationUpdate>,
        pub delete: GatewayEvent<types::IntegrationDelete>,
    }

    #[derive(Default, Debug)]
    pub struct Interaction {
        pub create: GatewayEvent<types::InteractionCreate>,
    }

    #[derive(Default, Debug)]
    pub struct Call {
        pub create: GatewayEvent<types::CallCreate>,
        pub update: GatewayEvent<types::CallUpdate>,
        pub delete: GatewayEvent<types::CallDelete>,
    }

    #[derive(Default, Debug)]
    pub struct Voice {
        pub state_update: GatewayEvent<types::VoiceStateUpdate>,
        pub server_update: GatewayEvent<types::VoiceServerUpdate>,
    }

    #[derive(Default, Debug)]
    pub struct Webhooks {
        pub update: GatewayEvent<types::WebhooksUpdate>,
    }
}

#[cfg(test)]
mod example {
    use super::*;

    #[derive(Debug)]
    struct Consumer;

    impl Observer<types::GatewayResume> for Consumer {
        fn update(&mut self, data: &types::GatewayResume) {
            println!("{}", data.token)
        }
    }

    #[tokio::test]
    async fn test_observer_behavior() {
        let mut event = GatewayEvent::new(types::GatewayResume {
            token: "start".to_string(),
            session_id: "start".to_string(),
            seq: "start".to_string(),
        });

        let new_data = types::GatewayResume {
            token: "token_3276ha37am3".to_string(),
            session_id: "89346671230".to_string(),
            seq: "3".to_string(),
        };

        let consumer = Consumer;
        let arc_mut_consumer = Arc::new(Mutex::new(consumer));

        event.subscribe(arc_mut_consumer.clone()).unwrap();

        event.notify().await;

        event.update_data(new_data).await;

        let second_consumer = Consumer;
        let arc_mut_second_consumer = Arc::new(Mutex::new(second_consumer));

        match event.subscribe(arc_mut_second_consumer.clone()).err() {
            None => assert!(false),
            Some(err) => println!("You cannot subscribe twice: {}", err),
        }

        event.unsubscribe(arc_mut_consumer.clone());

        event.subscribe(arc_mut_second_consumer.clone()).unwrap();
    }
}<|MERGE_RESOLUTION|>--- conflicted
+++ resolved
@@ -1,13 +1,10 @@
-<<<<<<< HEAD
 use crate::errors::GatewayError;
 use crate::errors::ObserverError;
 use crate::gateway::events::Events;
 use crate::types;
 use crate::types::WebSocketEvent;
-=======
 use std::sync::Arc;
 
->>>>>>> d2867d94
 use futures_util::stream::SplitSink;
 use futures_util::stream::SplitStream;
 use futures_util::SinkExt;
@@ -23,10 +20,6 @@
 use tokio::time::Instant;
 use tokio_tungstenite::MaybeTlsStream;
 use tokio_tungstenite::{connect_async_tls_with_config, Connector, WebSocketStream};
-
-use crate::errors::ObserverError;
-use crate::gateway::events::Events;
-use crate::types;
 
 // Gateway opcodes
 /// Opcode received when the server dispatches a [crate::types::WebSocketEvent]
@@ -1706,15 +1699,9 @@
 }
 
 /**
-<<<<<<< HEAD
 Used for communications between the heartbeat and gateway thread.
 Either signifies a sequence number update, a heartbeat ACK or a Heartbeat request by the server
 */
-=======
-Used to communicate with the main thread.
-Either signifies a sequence number update or a received heartbeat ack
- */
->>>>>>> d2867d94
 #[derive(Clone, Copy, Debug)]
 struct HeartbeatThreadCommunication {
     /// The opcode for the communication we received, if relevant
