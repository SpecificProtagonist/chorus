use reqwest::{Client, RequestBuilder, Response};

use crate::{
    api::limits::{Limit, LimitType, Limits, LimitsMutRef},
    errors::ChorusLibError,
};

#[derive(Debug)]
pub struct LimitedRequester;

impl LimitedRequester {
<<<<<<< HEAD
    /// Checks if a request can be sent without hitting API rate limits and sends it, if true.
    /// Will automatically update the rate limits of the LimitedRequester the request has been
    /// sent with.
    ///
    /// # Arguments
    ///
    /// * `request`: A `RequestBuilder` that contains a request ready to be sent. Unfinished or
    /// invalid requests will result in the method panicing.
    /// * `limit_type`: Because this library does not yet implement a way to check for which rate
    /// limit will be used when the request gets send, you will have to specify this manually using
    /// a `LimitType` enum.
    ///
    /// # Returns
    ///
    /// * `Response`: The `Response` gotten from sending the request to the server. This will be
    /// returned if the Request was built and send successfully. Is wrapped in an `Option`.
    /// * `None`: `None` will be returned if the rate limit has been hit, and the request could
    /// therefore not have been sent.
    ///
    /// # Errors
    ///
    /// This method will error if:
    ///
    /// * The request does not return a success status code (200-299)
    /// * The supplied `RequestBuilder` contains invalid or incomplete information
    /// * There has been an error with processing (unwrapping) the `Response`
    /// * The call to `update_limits` yielded errors. Read the methods' Errors section for more
    /// information.
=======
>>>>>>> 6e50292f
    pub async fn send_request(
        request: RequestBuilder,
        limit_type: LimitType,
        instance_rate_limits: &mut Limits,
        user_rate_limits: &mut Limits,
    ) -> Result<Response, ChorusLibError> {
        if LimitedRequester::can_send_request(limit_type, instance_rate_limits, user_rate_limits) {
            let built_request = match request.build() {
                Ok(request) => request,
                Err(e) => {
                    return Err(ChorusLibError::RequestErrorError {
                        url: "".to_string(),
                        error: e.to_string(),
                    });
                }
            };
            let result = Client::new().execute(built_request).await;
            let response = match result {
                Ok(is_response) => is_response,
                Err(e) => {
                    return Err(ChorusLibError::ReceivedErrorCodeError {
                        error_code: e.to_string(),
                    });
                }
            };
            LimitedRequester::update_limits(
                &response,
                limit_type,
                instance_rate_limits,
                user_rate_limits,
            );
            if !response.status().is_success() {
                match response.status().as_u16() {
                    401 => Err(ChorusLibError::TokenExpired),
                    403 => Err(ChorusLibError::TokenExpired),
                    _ => Err(ChorusLibError::ReceivedErrorCodeError {
                        error_code: response.status().as_str().to_string(),
                    }),
                }
            } else {
                Ok(response)
            }
        } else {
            Err(ChorusLibError::RateLimited {
                bucket: limit_type.to_string(),
            })
        }
    }

    fn update_limit_entry(entry: &mut Limit, reset: u64, remaining: u64, limit: u64) {
        if reset != entry.reset {
            entry.reset = reset;
            entry.remaining = limit;
            entry.limit = limit;
        } else {
            entry.remaining = remaining;
            entry.limit = limit;
        }
    }

    fn can_send_request(
        limit_type: LimitType,
        instance_rate_limits: &Limits,
        user_rate_limits: &Limits,
    ) -> bool {
        // Check if all of the limits in this vec have at least one remaining request

        let rate_limits = Limits::combine(instance_rate_limits, user_rate_limits);

        let constant_limits: Vec<&LimitType> = [
            &LimitType::Error,
            &LimitType::Global,
            &LimitType::Ip,
            &limit_type,
        ]
        .to_vec();
        for limit in constant_limits.iter() {
            match rate_limits.to_hash_map().get(limit) {
                Some(limit) => {
                    if limit.remaining == 0 {
                        return false;
                    }
                    // AbsoluteRegister and AuthRegister can cancel each other out.
                    if limit.bucket == LimitType::AbsoluteRegister
                        && rate_limits
                            .to_hash_map()
                            .get(&LimitType::AuthRegister)
                            .unwrap()
                            .remaining
                            == 0
                    {
                        return false;
                    }
                    if limit.bucket == LimitType::AuthRegister
                        && rate_limits
                            .to_hash_map()
                            .get(&LimitType::AbsoluteRegister)
                            .unwrap()
                            .remaining
                            == 0
                    {
                        return false;
                    }
                }
                None => return false,
            }
        }
        true
    }

    fn update_limits(
        response: &Response,
        limit_type: LimitType,
        instance_rate_limits: &mut Limits,
        user_rate_limits: &mut Limits,
    ) {
        let mut rate_limits = LimitsMutRef::combine_mut_ref(instance_rate_limits, user_rate_limits);

        let remaining = match response.headers().get("X-RateLimit-Remaining") {
            Some(remaining) => remaining.to_str().unwrap().parse::<u64>().unwrap(),
            None => rate_limits.get_limit_mut_ref(&limit_type).remaining - 1,
        };
        let limit = match response.headers().get("X-RateLimit-Limit") {
            Some(limit) => limit.to_str().unwrap().parse::<u64>().unwrap(),
            None => rate_limits.get_limit_mut_ref(&limit_type).limit,
        };
        let reset = match response.headers().get("X-RateLimit-Reset") {
            Some(reset) => reset.to_str().unwrap().parse::<u64>().unwrap(),
            None => rate_limits.get_limit_mut_ref(&limit_type).reset,
        };

        let status = response.status();
        let status_str = status.as_str();

        if status_str.starts_with('4') {
            rate_limits
                .get_limit_mut_ref(&LimitType::Error)
                .add_remaining(-1);
        }

        rate_limits
            .get_limit_mut_ref(&LimitType::Global)
            .add_remaining(-1);

        rate_limits
            .get_limit_mut_ref(&LimitType::Ip)
            .add_remaining(-1);

        match limit_type {
            LimitType::Error => {
                let entry = rate_limits.get_limit_mut_ref(&LimitType::Error);
                LimitedRequester::update_limit_entry(entry, reset, remaining, limit);
            }
            LimitType::Global => {
                let entry = rate_limits.get_limit_mut_ref(&LimitType::Global);
                LimitedRequester::update_limit_entry(entry, reset, remaining, limit);
            }
            LimitType::Ip => {
                let entry = rate_limits.get_limit_mut_ref(&LimitType::Ip);
                LimitedRequester::update_limit_entry(entry, reset, remaining, limit);
            }
            LimitType::AuthLogin => {
                let entry = rate_limits.get_limit_mut_ref(&LimitType::AuthLogin);
                LimitedRequester::update_limit_entry(entry, reset, remaining, limit);
            }
            LimitType::AbsoluteRegister => {
                let entry = rate_limits.get_limit_mut_ref(&LimitType::AbsoluteRegister);
                LimitedRequester::update_limit_entry(entry, reset, remaining, limit);
                // AbsoluteRegister and AuthRegister both need to be updated, if a Register event
                // happens.
                rate_limits
                    .get_limit_mut_ref(&LimitType::AuthRegister)
                    .remaining -= 1;
            }
            LimitType::AuthRegister => {
                let entry = rate_limits.get_limit_mut_ref(&LimitType::AuthRegister);
                LimitedRequester::update_limit_entry(entry, reset, remaining, limit);
                // AbsoluteRegister and AuthRegister both need to be updated, if a Register event
                // happens.
                rate_limits
                    .get_limit_mut_ref(&LimitType::AbsoluteRegister)
                    .remaining -= 1;
            }
            LimitType::AbsoluteMessage => {
                let entry = rate_limits.get_limit_mut_ref(&LimitType::AbsoluteMessage);
                LimitedRequester::update_limit_entry(entry, reset, remaining, limit);
            }
            LimitType::Channel => {
                let entry = rate_limits.get_limit_mut_ref(&LimitType::Channel);
                LimitedRequester::update_limit_entry(entry, reset, remaining, limit);
            }
            LimitType::Guild => {
                let entry = rate_limits.get_limit_mut_ref(&LimitType::Guild);
                LimitedRequester::update_limit_entry(entry, reset, remaining, limit);
            }
            LimitType::Webhook => {
                let entry = rate_limits.get_limit_mut_ref(&LimitType::Webhook);
                LimitedRequester::update_limit_entry(entry, reset, remaining, limit);
            }
        }
    }
}

#[cfg(test)]
mod rate_limit {
    use serde_json::from_str;

    use crate::{api::limits::Config, UrlBundle};

    use super::*;

    #[tokio::test]
    async fn run_into_limit() {
        let urls = UrlBundle::new(
            String::from("http://localhost:3001/api/"),
            String::from("wss://localhost:3001/"),
            String::from("http://localhost:3001/cdn"),
        );
        let mut request: Option<Result<Response, ChorusLibError>> = None;
        let mut instance_rate_limits = Limits::check_limits(urls.api.clone()).await;
        let mut user_rate_limits = Limits::check_limits(urls.api.clone()).await;

        for _ in 0..=50 {
            let request_path = urls.api.clone() + "/some/random/nonexisting/path";
            let request_builder = Client::new().get(request_path);
            request = Some(
                LimitedRequester::send_request(
                    request_builder,
                    LimitType::Channel,
                    &mut instance_rate_limits,
                    &mut user_rate_limits,
                )
                .await,
            );
        }
        assert!(matches!(request, Some(Err(_))));
    }

    #[tokio::test]
    async fn test_send_request() {
        let urls = UrlBundle::new(
            String::from("http://localhost:3001/api/"),
            String::from("wss://localhost:3001/"),
            String::from("http://localhost:3001/cdn"),
        );
        let mut instance_rate_limits = Limits::check_limits(urls.api.clone()).await;
        let mut user_rate_limits = Limits::check_limits(urls.api.clone()).await;
        let _requester = LimitedRequester;
        let request_path = urls.api.clone() + "/policies/instance/limits";
        let request_builder = Client::new().get(request_path);
        let request = LimitedRequester::send_request(
            request_builder,
            LimitType::Channel,
            &mut instance_rate_limits,
            &mut user_rate_limits,
        )
        .await;
        let result = match request {
            Ok(result) => result,
            Err(_) => panic!("Request failed"),
        };
        let _config: Config = from_str(result.text().await.unwrap().as_str()).unwrap();
    }
}<|MERGE_RESOLUTION|>--- conflicted
+++ resolved
@@ -9,7 +9,6 @@
 pub struct LimitedRequester;
 
 impl LimitedRequester {
-<<<<<<< HEAD
     /// Checks if a request can be sent without hitting API rate limits and sends it, if true.
     /// Will automatically update the rate limits of the LimitedRequester the request has been
     /// sent with.
@@ -38,8 +37,6 @@
     /// * There has been an error with processing (unwrapping) the `Response`
     /// * The call to `update_limits` yielded errors. Read the methods' Errors section for more
     /// information.
-=======
->>>>>>> 6e50292f
     pub async fn send_request(
         request: RequestBuilder,
         limit_type: LimitType,
