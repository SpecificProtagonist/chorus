/*
To learn more about the types implemented here, please visit
https://discord.com/developers/docs .
I do not feel like re-documenting all of this, as everything is already perfectly explained there.
*/

use serde::{Deserialize, Serialize};

use crate::{api::limits::Limits, instance::Instance};

pub trait WebSocketEvent {}

#[derive(Debug, Serialize, Deserialize)]
pub struct LoginResult {
    pub token: String,
    pub settings: UserSettings,
}

#[derive(Debug, Serialize, Deserialize)]
pub struct UserSettings {
    afk_timeout: i32,
    allow_accessibility_detection: bool,
    animate_emoji: bool,
    animate_stickers: i32,
    contact_sync_enabled: bool,
    convert_emoticons: bool,
    custom_status: Option<String>,
    default_guilds_restricted: bool,
    detect_platform_accounts: bool,
    developer_mode: bool,
    disable_games_tab: bool,
    enable_tts_command: bool,
    explicit_content_filter: i32,
    friend_source_flags: FriendSourceFlags,
    friend_discovery_flags: Option<i32>,
    gateway_connected: bool,
    gif_auto_play: bool,
    guild_folders: Vec<GuildFolder>,
    guild_positions: Vec<i64>,
    inline_attachment_media: bool,
    inline_embed_media: bool,
    locale: String,
    message_display_compact: bool,
    native_phone_integration_enabled: bool,
    render_embeds: bool,
    render_reactions: bool,
    restricted_guilds: Vec<i64>,
    show_current_game: bool,
    status: String,
    stream_notifications_enabled: bool,
    theme: String,
    timezone_offset: i32,
    view_nsfw_guilds: bool,
}

#[derive(Debug, Serialize, Deserialize)]
pub struct FriendSourceFlags {
    all: Option<bool>,
    mutual_friends: Option<bool>,
    mutual_guilds: Option<bool>,
}

#[derive(Debug, Serialize, Deserialize)]
pub struct GuildFolder {
    id: String,
    guild_ids: Vec<i64>,
    name: String,
}

/**
Represents the result you get from GET: /api/instance/policies/.
*/
#[derive(Debug, Serialize, Deserialize, Clone, PartialEq, Eq)]
#[serde(rename_all = "camelCase")]
pub struct InstancePolicies {
    instance_name: String,
    instance_description: Option<String>,
    front_page: Option<String>,
    tos_page: Option<String>,
    correspondence_email: Option<String>,
    correspondence_user_id: Option<String>,
    image: Option<String>,
    instance_id: Option<String>,
}

impl InstancePolicies {
    pub fn new(
        instance_name: String,
        instance_description: Option<String>,
        front_page: Option<String>,
        tos_page: Option<String>,
        correspondence_email: Option<String>,
        correspondence_user_id: Option<String>,
        image: Option<String>,
        instance_id: Option<String>,
    ) -> Self {
        InstancePolicies {
            instance_name,
            instance_description,
            front_page,
            tos_page,
            correspondence_email,
            correspondence_user_id,
            image,
            instance_id,
        }
    }
}

#[derive(Serialize, Deserialize, Debug)]
pub struct ErrorResponse {
    pub code: i32,
    pub message: String,
    pub errors: IntermittentError,
}

#[derive(Serialize, Deserialize, Debug)]
pub struct IntermittentError {
    #[serde(flatten)]
    pub errors: std::collections::HashMap<String, ErrorField>,
}

#[derive(Serialize, Deserialize, Debug, Default)]
pub struct ErrorField {
    #[serde(default)]
    pub _errors: Vec<Error>,
}

#[derive(Serialize, Deserialize, Debug)]
pub struct Error {
    pub message: String,
    pub code: String,
}

#[derive(Serialize, Deserialize, Debug, Default)]
pub struct UnavailableGuild {
    id: String,
    unavailable: bool
}

#[derive(Serialize, Deserialize, Debug, Default)]
pub struct UserObject {
    pub id: String,
    username: String,
    discriminator: String,
    avatar: Option<String>,
    bot: bool,
    system: Option<bool>,
    mfa_enabled: Option<bool>,
    accent_color: Option<String>,
    locale: Option<String>,
    verified: Option<bool>,
    email: Option<String>,
<<<<<<< HEAD
    flags: String,
    premium_since: Option<String>,
    premium_type: i8,
    pronouns: Option<String>,
=======
    flags: String, // Not sure why flags is a string, but real responses from the gateway give this is an integer in string format
    premium_type: Option<i8>,
>>>>>>> d1e8cb2d
    public_flags: Option<i8>,
    banner: Option<String>,
    bio: String,
    theme_colors: Option<Vec<i32>>,
    phone: Option<String>,
    nsfw_allowed: bool,
    premium: bool,
    purchased_flags: i32,
    premium_usage_flags: i32,
    disabled: bool,
}

#[derive(Debug)]
pub struct User<'a> {
    pub belongs_to: &'a mut Instance,
    pub token: String,
    pub limits: Limits,
    pub settings: UserSettings,
    pub object: Option<UserObject>,
}

impl<'a> User<'a> {
    pub fn belongs_to(&mut self) -> &mut Instance {
        self.belongs_to
    }

    pub fn token(&self) -> String {
        self.token.clone()
    }

    pub fn set_token(&mut self, token: String) {
        self.token = token;
    }

    pub fn new(
        belongs_to: &'a mut Instance,
        token: String,
        limits: Limits,
        settings: UserSettings,
        object: Option<UserObject>,
    ) -> User<'a> {
        User {
            belongs_to,
            token,
            limits,
            settings,
            object,
        }
    }
}

#[derive(Debug, Serialize, Deserialize, Default)]
pub struct Message {
    id: String,
    pub channel_id: String,
    author: UserObject,
    content: String,
    timestamp: String,
    edited_timestamp: Option<String>,
    tts: bool,
    mention_everyone: bool,
    mentions: Vec<UserObject>,
    mention_roles: Vec<String>,
    mention_channels: Option<Vec<ChannelMention>>,
    pub attachments: Vec<DiscordFileAttachment>,
    embeds: Vec<Embed>,
    reactions: Option<Vec<Reaction>>,
    nonce: Option<serde_json::Value>,
    pinned: bool,
    webhook_id: Option<String>,
    #[serde(rename = "type")]
    message_type: i32,
    activity: Option<MessageActivity>,
    application: Option<Application>,
    application_id: Option<String>,
    message_reference: Option<MessageReference>,
    flags: Option<i32>,
    referenced_message: Option<Box<Message>>,
    interaction: Option<MessageInteraction>,
    thread: Option<Channel>,
    components: Option<Vec<Component>>,
    sticker_items: Option<Vec<StickerItem>>,
    stickers: Option<Vec<Sticker>>,
    position: Option<i32>,
    role_subscription_data: Option<RoleSubscriptionData>,
}

#[derive(Debug, Serialize, Deserialize, Default)]
pub struct MessageCreate {
    #[serde(flatten)]
    message: Message,
    guild_id: Option<String>,
    member: Option<GuildMember>,
    mentions: Vec<(UserObject, GuildMember)>, // Not sure if this is correct: https://discord.com/developers/docs/topics/gateway-events#message-create
}

impl WebSocketEvent for MessageCreate {}

#[derive(Debug, Serialize, Deserialize, Default)]
struct PartialMessage {
    id: Option<String>,
    channel_id: Option<String>,
    author: Option<UserObject>,
    content: Option<String>,
    timestamp: Option<String>,
    edited_timestamp: Option<String>,
    tts: Option<bool>,
    mention_everyone: Option<bool>,
    mentions: Option<Vec<UserObject>>,
    mention_roles: Option<Vec<String>>,
    mention_channels: Option<Vec<ChannelMention>>,
    attachments: Option<Vec<DiscordFileAttachment>>,
    embeds: Option<Vec<Embed>>,
    reactions: Option<Vec<Reaction>>,
    nonce: Option<serde_json::Value>,
    pinned: Option<bool>,
    webhook_id: Option<String>,
    #[serde(rename = "type")]
    message_type: Option<i32>,
    activity: Option<MessageActivity>,
    application: Option<Application>,
    application_id: Option<String>,
    message_reference: Option<MessageReference>,
    flags: Option<i32>,
    referenced_message: Option<Box<Message>>,
    interaction: Option<MessageInteraction>,
    thread: Option<Channel>,
    components: Option<Vec<Component>>,
    sticker_items: Option<Vec<StickerItem>>,
    stickers: Option<Vec<Sticker>>,
    position: Option<i32>,
    role_subscription_data: Option<RoleSubscriptionData>,
    guild_id: Option<String>,
    member: Option<GuildMember>,
}

#[derive(Debug, Serialize, Deserialize, Default)]
pub struct MessageUpdate {
    #[serde(flatten)]
    message: PartialMessage,
    guild_id: Option<String>,
    member: Option<GuildMember>,
    mentions: Vec<(UserObject, GuildMember)>, // Not sure if this is correct: https://discord.com/developers/docs/topics/gateway-events#message-create
}

impl WebSocketEvent for MessageUpdate {}

#[derive(Debug, Serialize, Deserialize, Default)]
pub struct MessageDelete {
    id: String,
    channel_id: String,
    guild_id: Option<String>,
}

impl WebSocketEvent for MessageDelete {}

#[derive(Debug, Serialize, Deserialize, Default)]
pub struct MessageDeleteBulk {
    ids: Vec<String>,
    channel_id: String,
    guild_id: Option<String>,
}

impl WebSocketEvent for MessageDeleteBulk {}

#[derive(Debug, Serialize, Deserialize, Default)]
pub struct MessageReactionAdd {
    user_id: String,
    channel_id: String,
    message_id: String,
    guild_id: Option<String>,
    member: Option<GuildMember>,
    emoji: Emoji,
}

impl WebSocketEvent for MessageReactionAdd {}

#[derive(Debug, Serialize, Deserialize, Default)]
pub struct MessageReactionRemove {
    user_id: String,
    channel_id: String,
    message_id: String,
    guild_id: Option<String>,
    emoji: Emoji,
}

impl WebSocketEvent for MessageReactionRemove {}

#[derive(Debug, Serialize, Deserialize, Default)]
pub struct MessageReactionRemoveAll {
    channel_id: String,
    message_id: String,
    guild_id: Option<String>,
}

impl WebSocketEvent for MessageReactionRemoveAll {}

#[derive(Debug, Serialize, Deserialize, Default)]
pub struct MessageReactionRemoveEmoji {
    channel_id: String,
    message_id: String,
    guild_id: Option<String>,
    emoji: Emoji,
}

impl WebSocketEvent for MessageReactionRemoveEmoji {}

#[derive(Debug, Serialize, Deserialize)]
struct ChannelMention {
    id: String,
    guild_id: String,
    #[serde(rename = "type")]
    channel_type: i32,
    name: String,
}

#[derive(Debug, Serialize, Deserialize)]
/**
Represents an Embed. [See the Discord Documentation](https://discord.com/developers/docs/resources/channel#embed-object).
 */
pub struct Embed {
    title: Option<String>,
    #[serde(rename = "type")]
    embed_type: Option<String>,
    description: Option<String>,
    url: Option<String>,
    timestamp: Option<String>,
    color: Option<i32>,
    footer: Option<EmbedFooter>,
    image: Option<EmbedImage>,
    thumbnail: Option<EmbedThumbnail>,
    video: Option<EmbedVideo>,
    provider: Option<EmbedProvider>,
    author: Option<EmbedAuthor>,
    fields: Option<Vec<EmbedField>>,
}

#[derive(Debug, Serialize, Deserialize)]
struct EmbedFooter {
    text: String,
    icon_url: Option<String>,
    proxy_icon_url: Option<String>,
}

#[derive(Debug, Serialize, Deserialize)]
struct EmbedImage {
    url: String,
    proxy_url: String,
    height: Option<i32>,
    width: Option<i32>,
}

#[derive(Debug, Serialize, Deserialize)]
struct EmbedThumbnail {
    url: String,
    proxy_url: Option<String>,
    height: Option<i32>,
    width: Option<i32>,
}

#[derive(Debug, Serialize, Deserialize)]
struct EmbedVideo {
    url: Option<String>,
    proxy_url: Option<String>,
    height: Option<i32>,
    width: Option<i32>,
}

#[derive(Debug, Serialize, Deserialize)]
struct EmbedProvider {
    name: Option<String>,
    url: Option<String>,
}

#[derive(Debug, Serialize, Deserialize)]
struct EmbedAuthor {
    name: String,
    url: Option<String>,
    icon_url: Option<String>,
    proxy_icon_url: Option<String>,
}

#[derive(Debug, Serialize, Deserialize)]

struct EmbedField {
    name: String,
    value: String,
    inline: Option<bool>,
}

#[derive(Debug, Serialize, Deserialize)]
struct Reaction {
    count: i32,
    me: bool,
    emoji: Emoji,
}

#[derive(Debug, Deserialize, Serialize, Default)]
struct Emoji {
    id: Option<u64>,
    name: Option<String>,
    roles: Option<Vec<u64>>,
    user: Option<UserObject>,
    require_colons: Option<bool>,
    managed: Option<bool>,
    animated: Option<bool>,
    available: Option<bool>,
}

#[derive(Debug, Serialize, Deserialize)]
struct MessageActivity {
    #[serde(rename = "type")]
    activity_type: i64,
    party_id: Option<String>,
}

#[derive(Debug, Deserialize, Serialize)]
struct Application {
    id: String,
    name: String,
    icon: Option<String>,
    description: String,
    rpc_origins: Option<Vec<String>>,
    bot_public: bool,
    bot_require_code_grant: bool,
    terms_of_service_url: Option<String>,
    privacy_policy_url: Option<String>,
    owner: Option<UserObject>,
    summary: String,
    verify_key: String,
    team: Option<Team>,
    guild_id: Option<String>,
    primary_sku_id: Option<String>,
    slug: Option<String>,
    cover_image: Option<String>,
    flags: Option<i32>,
    tags: Option<Vec<String>>,
    install_params: Option<InstallParams>,
    custom_install_url: Option<String>,
    role_connections_verification_url: Option<String>,
}

#[derive(Debug, Deserialize, Serialize)]
struct Team {
    icon: Option<String>,
    id: u64,
    members: Vec<TeamMember>,
    name: String,
    owner_user_id: u64,
}

#[derive(Debug, Deserialize, Serialize)]
struct TeamMember {
    membership_state: u8,
    permissions: Vec<String>,
    team_id: u64,
    user: UserObject,
}

#[derive(Debug, Deserialize, Serialize)]
#[serde(rename_all = "SCREAMING_SNAKE_CASE")]
enum MembershipState {
    Invited = 1,
    Accepted = 2,
}

#[derive(Debug, Serialize, Deserialize)]
struct InstallParams {
    scopes: Vec<String>,
    permissions: String,
}

#[derive(Debug, Serialize, Deserialize)]
pub struct MessageReference {
    message_id: String,
    channel_id: String,
    guild_id: Option<String>,
    fail_if_not_exists: Option<bool>,
}

#[derive(Debug, Deserialize, Serialize)]
struct MessageInteraction {
    id: u64,
    #[serde(rename = "type")]
    interaction_type: u8,
    name: String,
    user: UserObject,
    member: Option<GuildMember>,
}

#[derive(Debug, Deserialize, Serialize)]
struct GuildMember {
    user: Option<UserObject>,
    nick: Option<String>,
    avatar: Option<String>,
    roles: Vec<String>,
    joined_at: String,
    premium_since: Option<String>,
    deaf: bool,
    mute: bool,
    flags: i32,
    pending: Option<bool>,
    permissions: Option<String>,
    communication_disabled_until: Option<String>,
}

#[derive(Debug, Serialize, Deserialize)]
struct Channel {
    id: String,
    #[serde(rename = "type")]
    channel_type: i32,
    guild_id: Option<String>,
    position: Option<i32>,
    permission_overwrites: Option<Vec<PermissionOverwrite>>,
    name: Option<String>,
    topic: Option<String>,
    nsfw: Option<bool>,
    last_message_id: Option<String>,
    bitrate: Option<i32>,
    user_limit: Option<i32>,
    rate_limit_per_user: Option<i32>,
    recipients: Option<Vec<UserObject>>,
    icon: Option<String>,
    owner_id: Option<String>,
    application_id: Option<String>,
    parent_id: Option<String>,
    last_pin_timestamp: Option<String>,
    rtc_region: Option<String>,
    video_quality_mode: Option<i32>,
    message_count: Option<i32>,
    member_count: Option<i32>,
    thread_metadata: Option<ThreadMetadata>,
    member: Option<ThreadMember>,
    default_auto_archive_duration: Option<i32>,
    permissions: Option<String>,
    flags: Option<i32>,
    total_message_sent: Option<i32>,
    available_tags: Option<Vec<Tag>>,
    applied_tags: Option<Vec<String>>,
    default_reaction_emoji: Option<DefaultReaction>,
    default_thread_rate_limit_per_user: Option<i32>,
    default_sort_order: Option<i32>,
    default_forum_layout: Option<i32>,
}

#[derive(Debug, Deserialize, Serialize)]
struct Tag {
    id: u64,
    name: String,
    moderated: bool,
    emoji_id: Option<u64>,
    emoji_name: Option<String>,
}

#[derive(Debug, Serialize, Deserialize)]
pub struct PermissionOverwrite {
    id: String,
    #[serde(rename = "type")]
    overwrite_type: u8,
    allow: String,
    deny: String,
}

#[derive(Debug, Deserialize, Serialize)]
struct ThreadMetadata {
    archived: bool,
    auto_archive_duration: i32,
    archive_timestamp: String,
    locked: bool,
    invitable: Option<bool>,
    create_timestamp: Option<String>,
}

#[derive(Debug, Deserialize, Serialize)]
struct ThreadMember {
    id: Option<u64>,
    user_id: Option<u64>,
    join_timestamp: Option<String>,
    flags: Option<u64>,
    member: Option<GuildMember>,
}

#[derive(Debug, Deserialize, Serialize)]
struct DefaultReaction {
    emoji_id: Option<String>,
    emoji_name: Option<String>,
}

#[derive(Debug, Serialize, Deserialize)]
pub enum Component {
    ActionRow = 1,
    Button = 2,
    StringSelect = 3,
    TextInput = 4,
    UserSelect = 5,
    RoleSelect = 6,
    MentionableSelect = 7,
    ChannelSelect = 8,
}

#[derive(Debug, Serialize, Deserialize)]
struct StickerItem {
    id: u64,
    name: String,
    format_type: u8,
}

#[derive(Debug, Serialize, Deserialize)]
struct Sticker {
    id: u64,
    pack_id: Option<u64>,
    name: String,
    description: Option<String>,
    tags: String,
    asset: Option<String>,
    #[serde(rename = "type")]
    sticker_type: u8,
    format_type: u8,
    available: Option<bool>,
    guild_id: Option<u64>,
    user: Option<UserObject>,
    sort_value: Option<u8>,
}

#[derive(Debug, Serialize, Deserialize)]
struct RoleSubscriptionData {
    role_subscription_listing_id: u64,
    tier_name: String,
    total_months_subscribed: u32,
    is_renewal: bool,
}

#[derive(Debug, Deserialize, Serialize, Default)]
pub struct TypingStartEvent {
    channel_id: String,
    guild_id: Option<String>,
    user_id: String,
    timestamp: i64,
    member: Option<GuildMember>,
}

impl WebSocketEvent for TypingStartEvent {}

#[derive(Debug, Deserialize, Serialize, Default)]
pub struct GatewayIdentifyPayload {
    pub token: String,
    pub properties: GatewayIdentifyConnectionProps,
    pub compress: Option<bool>,
    pub large_threshold: Option<i16>, //default: 50
    pub shard: Option<Vec<(i32, i32)>>,
    pub presence: Option<PresenceUpdate>,
    pub intents: i32,
}

impl WebSocketEvent for GatewayIdentifyPayload {}

#[derive(Debug, Deserialize, Serialize, Default)]
pub struct GatewayIdentifyConnectionProps {
    pub os: String,
    pub browser: String,
    pub device: String,
}

#[derive(Debug, Deserialize, Serialize, Default)]
pub struct PresenceUpdate {
    since: Option<i64>,
    activities: Vec<Activity>,
    status: String,
    afk: Option<bool>,
}

impl WebSocketEvent for PresenceUpdate {}

#[derive(Debug, Deserialize, Serialize)]
struct Activity {
    name: String,
    #[serde(rename = "type")]
    activity_type: i32,
    url: Option<String>,
    created_at: i64,
    timestamps: Option<ActivityTimestamps>,
    application_id: Option<String>,
    details: Option<String>,
    state: Option<String>,
    emoji: Option<Emoji>,
    party: Option<ActivityParty>,
    assets: Option<ActivityAssets>,
    secrets: Option<ActivitySecrets>,
    instance: Option<bool>,
    flags: Option<i32>,
    buttons: Option<Vec<ActivityButton>>,
}

#[derive(Debug, Deserialize, Serialize)]
struct ActivityTimestamps {
    start: Option<i64>,
    end: Option<i64>,
}

#[derive(Debug, Deserialize, Serialize)]
struct ActivityParty {
    id: Option<String>,
    size: Option<Vec<(i32, i32)>>,
}

#[derive(Debug, Deserialize, Serialize)]
struct ActivityAssets {
    large_image: Option<String>,
    large_text: Option<String>,
    small_image: Option<String>,
    small_text: Option<String>,
}

#[derive(Debug, Deserialize, Serialize)]
struct ActivitySecrets {
    join: Option<String>,
    spectate: Option<String>,
    #[serde(rename = "match")]
    match_string: Option<String>,
}

#[derive(Debug, Deserialize, Serialize)]
struct ActivityButton {
    label: String,
    url: String,
}

#[derive(Debug, Deserialize, Serialize, Default)]
pub struct GatewayResume {
    pub token: String,
    pub session_id: String,
    pub seq: String,
}

impl WebSocketEvent for GatewayResume {}

#[derive(Debug, Deserialize, Serialize, Default)]
pub struct GatewayReady {
    pub v: u8,
    pub user: UserObject,
    pub guilds: Vec<UnavailableGuild>,
    pub session_id: String,
    pub resume_gateway_url: Option<String>,
    pub shard: Option<(u64, u64)>,
}

impl WebSocketEvent for GatewayReady {}

#[derive(Debug, Default, Deserialize, Serialize)]
pub struct GatewayHello {
    pub op: i32,
    pub d: HelloData,
}

impl WebSocketEvent for GatewayHello {}

#[derive(Debug, Default, Deserialize, Serialize)]
pub struct HelloData {
    pub heartbeat_interval: u128,
}

impl WebSocketEvent for HelloData {}

#[derive(Debug, Default, Deserialize, Serialize)]
pub struct GatewayHeartbeat {
    pub op: u8,
    pub d: Option<u64>,
}

impl WebSocketEvent for GatewayHeartbeat {}

#[derive(Debug, Default, Deserialize, Serialize)]
pub struct GatewayHeartbeatAck {
    pub op: i32,
}

impl WebSocketEvent for GatewayHeartbeatAck {}

#[derive(Debug, Default, Deserialize, Serialize)]
pub struct GatewayPayload {
    pub op: u8,
    pub d: Option<serde_json::Value>,
    pub s: Option<u64>,
    pub t: Option<String>,
}

impl WebSocketEvent for GatewayPayload {}

#[derive(Debug, Serialize, Deserialize)]
pub struct DiscordFileAttachment {
    pub id: i16,
    pub filename: String,
    description: Option<String>,
    content_type: Option<String>,
    size: i64,
    url: String,
    proxy_url: String,
    height: Option<i32>,
    width: Option<i32>,
    ephemeral: Option<bool>,
    duration_secs: Option<f32>,
    waveform: Option<String>,
}

#[derive(Debug, Serialize, Deserialize)]

pub struct PartialDiscordFileAttachment {
    pub id: Option<i16>,
    pub filename: Option<String>,
    description: Option<String>,
    content_type: Option<String>,
    size: Option<i64>,
    url: Option<String>,
    proxy_url: Option<String>,
    height: Option<i32>,
    width: Option<i32>,
    ephemeral: Option<bool>,
    duration_secs: Option<f32>,
    waveform: Option<String>,
}

#[derive(Debug, Serialize, Deserialize)]
pub struct AllowedMention {
    parse: Vec<AllowedMentionType>,
    roles: Vec<String>,
    users: Vec<String>,
    replied_user: bool,
}

#[derive(Debug, Serialize, Deserialize)]
#[serde(rename_all = "snake_case")]
pub enum AllowedMentionType {
    Roles,
    Users,
    Everyone,
}

#[derive(Debug, Serialize, Deserialize)]
pub struct Token {
    pub token: String,
}<|MERGE_RESOLUTION|>--- conflicted
+++ resolved
@@ -151,15 +151,10 @@
     locale: Option<String>,
     verified: Option<bool>,
     email: Option<String>,
-<<<<<<< HEAD
     flags: String,
     premium_since: Option<String>,
     premium_type: i8,
     pronouns: Option<String>,
-=======
-    flags: String, // Not sure why flags is a string, but real responses from the gateway give this is an integer in string format
-    premium_type: Option<i8>,
->>>>>>> d1e8cb2d
     public_flags: Option<i8>,
     banner: Option<String>,
     bio: String,
