--- conflicted
+++ resolved
@@ -4,12 +4,7 @@
 I do not feel like re-documenting all of this, as everything is already perfectly explained there.
 */
 
-<<<<<<< HEAD
-use std::collections::HashMap;
-=======
-use std::{cell::RefCell, rc::Rc};
->>>>>>> fc57c57f
-
+use std::{cell::RefCell, rc::Rc, collections::HashMap};
 use chrono::{DateTime, Utc};
 use serde::{Deserialize, Serialize};
 use serde_json::from_value;
